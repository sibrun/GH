import os
from sage.all import *
from GraphVectorSpace import GraphVectorSpace

class OrdinaryGraphVectorSpace(GraphVectorSpace):
    dataDir = "./GHdata"
    ordinaryDataDirOdd = dataDir + "/ordinarydata/oddedge/"
    ordinaryDataDirEven = dataDir + "/ordinarydata/evenedge/"
    imgBaseDir = "img/"

    def __init__(self, nVertices=0, nLoops=0, evenEdges=True):
        self.nVertices = nVertices
        self.nLoops = nLoops
        self.evenEdges = evenEdges

    def get_file_name(self):
        dataDir = OrdinaryGraphVectorSpace.ordinaryDataDirEven if self.evenEdges else OrdinaryGraphVectorSpace.ordinaryDataDirOdd
        s = "gra%d_%d.g6" % (self.nVertices, self.nLoops)
        return os.path.join(dataDir, s)

    def get_svg_dir(self):
        dataDir = OrdinaryGraphVectorSpace.ordinaryDataDirEven if self.evenEdges else OrdinaryGraphVectorSpace.ordinaryDataDirOdd
        s = "imgs%d_%d/" % (self.nVertices, self.nLoops)
        return os.path.join(dataDir, OrdinaryGraphVectorSpace.imgBaseDir, s)

    def is_valid(self):
        nEdges = self.nLoops + self.nVertices -1
        # at least trivalent, and simple
        return  (3*self.nVertices <= 2*nEdges) and self.nVertices > 0 and self.nLoops >= 0 and nEdges <= self.nVertices*(self.nVertices-1)/2

    def get_generating_graphs(self):
        # generate List of unmarked graphs
        graphList = self._listGraphs(self.nVertices, self.nLoops)
        #graphList = slef._listGraphs(self.nVertices, self.nLoops, false)
        return graphList

    def get_color_counts(self):
        return None # no coloring

<<<<<<< HEAD
        def get_perm_sign(self, G, p):
            nVert, nLoops, evenEdges = (self.nVertices, self.nLoops, self.evenEdges)
            nEdges = nLoops + nVert - 1
            if evenEdges:
                # The sign is (induced sign on vertices) * (induced sign edge orientations)
                sgn = p.signature()
                for (u, v, ignored) in G.edges():
                    # we assume the edge is always directed from the larger to smaller index
                    if (u < v and p[u] > p[v]) or (u > v and p[u] < p[v]):
                        sgn *= -1

                return sgn
            else:
                # The sign is (induced sign of the edge permutation)
                # we assume the edges are always lex ordered
                # for the computation we use that edges(G) returns the edges in lex ordering
                # pp = range(nEdges)
                ##G2 = permuteGraph(G,p)

                # we first label the edges on a copy of G lexicographically
                G1 = copy(G)
                for (j, e) in enumerate(G1.edges(label=False)):
                    u, v = e
                    G1.set_edge_label(u, v, j)

                # we permute the graph, and read of the new labels
                G1.relabel(p, inplace=True)
                pp = [j + 1 for u, v, j in G1.edges()]

                # println(pp)

    return Permutation(pp).sign()
=======
        gL = list(graphs.nauty_geng(("-Cd3" if onlyonevi else "-cd3") + " %d %d:%d" % (nVertices, nEdges, nEdges)))
        return gL

    def get_perm_sign(self, G, p):
        nVert, nLoops, evenEdges = (self.nVertices, self.nLoops, self.evenEdges)
        nEdges = nLoops + nVert - 1
        if evenEdges:
            # The sign is (induced sign on vertices) * (induced sign edge orientations)
            sgn = p.signature()
            for (u,v,ignored) in G.edges():
                # we assume the edge is always directed from the larger to smaller index
                if (u < v and p[u] > p[v]) or (u > v and p[u] < p[v]):
                    sgn *= -1

            return sgn
        else:
            # The sign is (induced sign of the edge permutation)
            # we assume the edges are always lex ordered
            # for the computation we use that edges(G) returns the edges in lex ordering
            #pp = range(nEdges)
            ##G2 = permuteGraph(G,p)

            # we first label the edges on a copy of G lexicographically
            G1 = copy(G)
            for (j,e) in enumerate(G1.edges(label=False)):
                u,v = e
                G1.set_edge_label(u,v,j)

            # we permute the graph, and read of the new labels
            G1.relabel(p,inplace=True)
            pp = [j+1 for u,v,j in G1.edges()]

            #println(pp)
            return Permutation(pp).sign()
>>>>>>> e0f4c5fe

    def get_work_estimate(self):
        # give estimate of number of graphs
        nEdges = self.nLoops + self.nVertices - 1
        n = self.nVertices
        return binomial((n*(n-1))/2, nEdges) / factorial(n)

    def _listGraphs(self, nVertices, nLoops, onlyonevi=True):
        """
        creates a list of simple 1vi graphs with at least trivalent vertices
        """
        nEdges = nLoops + nVertices - 1
        if (3 * nVertices > 2 * nEdges) or (nEdges > nVertices * (nVertices - 1) / 2):
            # impossible
            return []

        return list(graphs.nauty_geng(("-Cd3" if onlyonevi else "-cd3") + " %d %d:%d" % (nVertices, nEdges, nEdges)))<|MERGE_RESOLUTION|>--- conflicted
+++ resolved
@@ -1,6 +1,7 @@
 import os
 from sage.all import *
 from GraphVectorSpace import GraphVectorSpace
+
 
 class OrdinaryGraphVectorSpace(GraphVectorSpace):
     dataDir = "./GHdata"
@@ -23,6 +24,9 @@
         s = "imgs%d_%d/" % (self.nVertices, self.nLoops)
         return os.path.join(dataDir, OrdinaryGraphVectorSpace.imgBaseDir, s)
 
+    def get_color_counts(self):
+        return None # no coloring
+
     def is_valid(self):
         nEdges = self.nLoops + self.nVertices -1
         # at least trivalent, and simple
@@ -34,10 +38,18 @@
         #graphList = slef._listGraphs(self.nVertices, self.nLoops, false)
         return graphList
 
-    def get_color_counts(self):
-        return None # no coloring
+    def _listGraphs(nVertices, nLoops, onlyonevi=True):
+        """
+        creates a list of simple 1vi graphs with at least trivalent vertices
+        """
+        nEdges = nLoops + nVertices - 1
+        if (3 * nVertices > 2 * nEdges) || (nEdges > nVertices * (nVertices - 1) / 2):
+            # impossible
+            return []
 
-<<<<<<< HEAD
+        gL = list(graphs.nauty_geng(("-Cd3" if onlyonevi else "-cd3") + " %d %d:%d" % (nVertices, nEdges, nEdges)))
+        return gL
+
         def get_perm_sign(self, G, p):
             nVert, nLoops, evenEdges = (self.nVertices, self.nLoops, self.evenEdges)
             nEdges = nLoops + nVert - 1
@@ -48,42 +60,6 @@
                     # we assume the edge is always directed from the larger to smaller index
                     if (u < v and p[u] > p[v]) or (u > v and p[u] < p[v]):
                         sgn *= -1
-
-                return sgn
-            else:
-                # The sign is (induced sign of the edge permutation)
-                # we assume the edges are always lex ordered
-                # for the computation we use that edges(G) returns the edges in lex ordering
-                # pp = range(nEdges)
-                ##G2 = permuteGraph(G,p)
-
-                # we first label the edges on a copy of G lexicographically
-                G1 = copy(G)
-                for (j, e) in enumerate(G1.edges(label=False)):
-                    u, v = e
-                    G1.set_edge_label(u, v, j)
-
-                # we permute the graph, and read of the new labels
-                G1.relabel(p, inplace=True)
-                pp = [j + 1 for u, v, j in G1.edges()]
-
-                # println(pp)
-
-    return Permutation(pp).sign()
-=======
-        gL = list(graphs.nauty_geng(("-Cd3" if onlyonevi else "-cd3") + " %d %d:%d" % (nVertices, nEdges, nEdges)))
-        return gL
-
-    def get_perm_sign(self, G, p):
-        nVert, nLoops, evenEdges = (self.nVertices, self.nLoops, self.evenEdges)
-        nEdges = nLoops + nVert - 1
-        if evenEdges:
-            # The sign is (induced sign on vertices) * (induced sign edge orientations)
-            sgn = p.signature()
-            for (u,v,ignored) in G.edges():
-                # we assume the edge is always directed from the larger to smaller index
-                if (u < v and p[u] > p[v]) or (u > v and p[u] < p[v]):
-                    sgn *= -1
 
             return sgn
         else:
@@ -105,7 +81,6 @@
 
             #println(pp)
             return Permutation(pp).sign()
->>>>>>> e0f4c5fe
 
     def get_work_estimate(self):
         # give estimate of number of graphs
@@ -113,13 +88,10 @@
         n = self.nVertices
         return binomial((n*(n-1))/2, nEdges) / factorial(n)
 
-    def _listGraphs(self, nVertices, nLoops, onlyonevi=True):
-        """
-        creates a list of simple 1vi graphs with at least trivalent vertices
-        """
-        nEdges = nLoops + nVertices - 1
-        if (3 * nVertices > 2 * nEdges) or (nEdges > nVertices * (nVertices - 1) / 2):
-            # impossible
-            return []
 
-        return list(graphs.nauty_geng(("-Cd3" if onlyonevi else "-cd3") + " %d %d:%d" % (nVertices, nEdges, nEdges)))+
+#"""Converts the graph to a graphviz dot format string.
+#   This method is used only for visualization, not for computation."""
+#function get_dot(self::OrdinaryGraphVectorSpace, G)
+#    return render_to_dot(G)
+#end
